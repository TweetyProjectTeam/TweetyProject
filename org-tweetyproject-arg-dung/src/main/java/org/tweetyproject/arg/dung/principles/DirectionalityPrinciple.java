/*
 *  This file is part of "TweetyProject", a collection of Java libraries for
 *  logical aspects of artificial intelligence and knowledge representation.
 *
 *  TweetyProject is free software: you can redistribute it and/or modify
 *  it under the terms of the GNU Lesser General Public License version 3 as
 *  published by the Free Software Foundation.
 *
 *  This program is distributed in the hope that it will be useful,
 *  but WITHOUT ANY WARRANTY; without even the implied warranty of
 *  MERCHANTABILITY or FITNESS FOR A PARTICULAR PURPOSE.  See the
 *  GNU Lesser General Public License for more details.
 *
 *  You should have received a copy of the GNU Lesser General Public License
 *  along with this program. If not, see <http://www.gnu.org/licenses/>.
 *
 *  Copyright 2021 The TweetyProject Team <http://tweetyproject.org/contact/>
 */

package org.tweetyproject.arg.dung.principles;

import org.tweetyproject.arg.dung.reasoner.AbstractExtensionReasoner;
import org.tweetyproject.arg.dung.semantics.Extension;
import org.tweetyproject.arg.dung.syntax.Argument;
import org.tweetyproject.arg.dung.syntax.DungTheory;
import org.tweetyproject.commons.util.SetTools;

import java.util.*;

/**
 * Directionality Principle
 * <p>
<<<<<<< HEAD
 * A semantics satisfies directionality if for every unattacked set 'U' in an AF F it holds that:
 * The extensions of F restricted to 'U' are equal to the extensions of F intersected with 'U'.
=======
 * A semantics satisfies directionality if for every unattacked set 'U' in a dung theory F it holds that:
 * The extensions of F restricted to 'U' are equal to the extensions of F intersected with 'U'
>>>>>>> 6f1244f4
 *
 * @see "Baroni, P., and Giacomin, M. (2007). On principle-based evaluation of extension-based argumentation semantics."
 *
 * @author Lars Bengel
 */
public class DirectionalityPrinciple extends Principle {
    @Override
    public String getName() {
        return "Directionality";
    }

    @Override
    public boolean isApplicable(Collection<Argument> kb) {
        return (kb instanceof DungTheory);
    }

    @Override
    public boolean isSatisfied(Collection<Argument> kb, AbstractExtensionReasoner ev) {
		DungTheory theory = (DungTheory) kb;
		Collection<Extension<DungTheory>> exts = ev.getModels(theory);
		Collection<Extension<DungTheory>> unattackedSets = this.getUnattackedSets(theory);

		for (Extension<DungTheory> set: unattackedSets) {
			// calculate extensions of the theory restricted to set
			Collection<Extension<DungTheory>> extsRestriction = getExtensionsRestriction(ev, theory, set);

			// get intersections of the extensions of theory with set
			Collection<Extension<DungTheory>> extsIntersection = getExtensionsIntersection(exts, set);

			// if these two sets are not equal, then this semantics violates directionality
			if (!extsRestriction.equals(extsIntersection))
				return false;
		}
		return true;
    }

	protected Collection<Extension<DungTheory>> getExtensionsIntersection(Collection<Extension<DungTheory>> exts, Extension<DungTheory> unattackedSet) {
		Collection<Extension<DungTheory>> result = new HashSet<>();
		for (Extension<DungTheory> ext: exts) {
		    Extension<DungTheory> new_ext = new Extension<>(ext);
		    new_ext.retainAll(unattackedSet);
		    result.add(new_ext);
		}
		return result;
	}

	protected Collection<Extension<DungTheory>> getExtensionsRestriction(AbstractExtensionReasoner reasoner, DungTheory theory, Extension<DungTheory> unattackedSet) {
		DungTheory theory_set = (DungTheory) theory.getRestriction(unattackedSet);
        return reasoner.getModels(theory_set);
	}

<<<<<<< HEAD
	/**
	 * utility method for calculating unattacked sets in a given theory
	 * a set E is unattacked in theory iff there exists no argument a in theory \ E, with a attacks E
	 * @param theory a dung theory
	 * @return the unattacked sets
	 */
	public Collection<Extension<DungTheory>> getUnattackedSets(DungTheory theory) {
		// store attackers of each argument
		Map<Argument, Collection<Argument>> attackers = new HashMap<>();
		for (Argument a: theory) {
			attackers.put(a, theory.getAttackers(a));
		}
=======
        // check all subsets
        Set<Set<Argument>> subsets = new SetTools<Argument>().subsets(theory);
        Collection<Extension<DungTheory>> unattackedSets = new HashSet<>();
        for (Set<Argument> subset: subsets) {
            boolean attacked = false;
            for (Argument a: subset) {
                if (!subset.containsAll(attackers.get(a))) {
                    attacked = true;
                    break;
                }
            }
            if (!attacked)
                unattackedSets.add(new Extension<>(subset));
>>>>>>> 6f1244f4

		// check all subsets
		Set<Set<Argument>> subsets = new SetTools<Argument>().subsets(theory);
		Collection<Extension<DungTheory>> unattackedSets = new HashSet<>();
		for (Set<Argument> subset: subsets) {
			boolean attacked = false;
			for (Argument a: subset) {
				if (!subset.containsAll(attackers.get(a))) {
					attacked = true;
					break;
				}
			}
			if (!attacked) {
				unattackedSets.add(new Extension<>(subset));
			}
		}
		return unattackedSets;
	}
}<|MERGE_RESOLUTION|>--- conflicted
+++ resolved
@@ -30,13 +30,8 @@
 /**
  * Directionality Principle
  * <p>
-<<<<<<< HEAD
  * A semantics satisfies directionality if for every unattacked set 'U' in an AF F it holds that:
  * The extensions of F restricted to 'U' are equal to the extensions of F intersected with 'U'.
-=======
- * A semantics satisfies directionality if for every unattacked set 'U' in a dung theory F it holds that:
- * The extensions of F restricted to 'U' are equal to the extensions of F intersected with 'U'
->>>>>>> 6f1244f4
  *
  * @see "Baroni, P., and Giacomin, M. (2007). On principle-based evaluation of extension-based argumentation semantics."
  *
@@ -87,8 +82,6 @@
 		DungTheory theory_set = (DungTheory) theory.getRestriction(unattackedSet);
         return reasoner.getModels(theory_set);
 	}
-
-<<<<<<< HEAD
 	/**
 	 * utility method for calculating unattacked sets in a given theory
 	 * a set E is unattacked in theory iff there exists no argument a in theory \ E, with a attacks E
@@ -101,21 +94,6 @@
 		for (Argument a: theory) {
 			attackers.put(a, theory.getAttackers(a));
 		}
-=======
-        // check all subsets
-        Set<Set<Argument>> subsets = new SetTools<Argument>().subsets(theory);
-        Collection<Extension<DungTheory>> unattackedSets = new HashSet<>();
-        for (Set<Argument> subset: subsets) {
-            boolean attacked = false;
-            for (Argument a: subset) {
-                if (!subset.containsAll(attackers.get(a))) {
-                    attacked = true;
-                    break;
-                }
-            }
-            if (!attacked)
-                unattackedSets.add(new Extension<>(subset));
->>>>>>> 6f1244f4
 
 		// check all subsets
 		Set<Set<Argument>> subsets = new SetTools<Argument>().subsets(theory);

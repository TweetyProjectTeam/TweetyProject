package org.tweetyproject.arg.dung.reasoner;

import org.tweetyproject.arg.dung.semantics.Extension;
import org.tweetyproject.arg.dung.semantics.Semantics;
import org.tweetyproject.arg.dung.syntax.Argument;
import org.tweetyproject.arg.dung.syntax.DungTheory;

import java.util.*;

/**
 * Reasoner for ranking arguments pairwise.
 * Based on "On Supported Inference and Extension Selection in Abstract Argumentation Frameworks" (S. Konieczny et al., 2015)
 */
public class OrderBasedExtensionReasoner {
    private final Semantics semantics;
    private final OrderBasedExtensionReasonerAggregationFunction aggregationFunction;

    /**
     * Create reasoner for specific semantic.
     *
     * @param semantics           a semantic
     * @param aggregationFunction type of aggregation to use
     */
    public OrderBasedExtensionReasoner(Semantics semantics, OrderBasedExtensionReasonerAggregationFunction aggregationFunction) {
        this.semantics = semantics;
        this.aggregationFunction = aggregationFunction;
    }
    public OrderBasedExtensionReasoner(Semantics semantics) {
        this.semantics = semantics;
        this.aggregationFunction = null;
    }
    public Collection<Extension<DungTheory>> getModels(DungTheory theory) throws Exception {
        Collection<Extension<DungTheory>> allExtensions = getExtensions(theory);
        HashMap<Vector<Integer>, Set<Extension<DungTheory>>> aggregatedVectorToExtensionSetMap = new HashMap<>();
        Vector<Integer> argmax = new Vector<>();
        argmax.add(0);
        for(Extension<DungTheory> ext : allExtensions) {
            Vector<Integer> aggregatedVec = aggregate(getSupportVector(ext, theory));

            aggregatedVectorToExtensionSetMap.computeIfAbsent(aggregatedVec, k -> new HashSet<>());
            Set<Extension<DungTheory>> newExtensionSet = aggregatedVectorToExtensionSetMap.get(aggregatedVec);
            newExtensionSet.add(ext);
            aggregatedVectorToExtensionSetMap.put(aggregatedVec, newExtensionSet);
<<<<<<< HEAD
            if(magnitude(aggregatedVec) > magnitude(argmax)){
                argmax = aggregatedVec;
=======
            switch(Objects.requireNonNull(aggregationFunction)){
                case SUM,MAX,MIN -> {
                    if (aggregatedVec.get(0) > argmax.get(0)) {
                        argmax = aggregatedVec;
                    }
                }
                case LEXIMAX, LEXIMIN -> {
                    if(magnitude(aggregatedVec) > magnitude(argmax)){
                        argmax = aggregatedVec;
                    }
                }
>>>>>>> 9c92020d
            }

        }
        return aggregatedVectorToExtensionSetMap.get(argmax);
    }

    /**
     * Returns a collection of all Extensions for predefined reasoner semantic
     * @param theory a Dung Theory
     * @return collection of Extensions
     */
    private Collection<Extension<DungTheory>> getExtensions(DungTheory theory) throws Exception {
        //make switch statement for all possible semantics

        switch (Objects.requireNonNull(semantics)){
            case CF -> {
                SimpleConflictFreeReasoner reasoner = new SimpleConflictFreeReasoner();
                return reasoner.getModels(theory);
            }
            case ADM -> {
                SimpleAdmissibleReasoner reasoner = new SimpleAdmissibleReasoner();
                return reasoner.getModels(theory);
            }
            case WAD -> {
                WeaklyAdmissibleReasoner reasoner = new WeaklyAdmissibleReasoner();
                return reasoner.getModels(theory);
            }
            case CO -> {
                SimpleCompleteReasoner reasoner = new SimpleCompleteReasoner();
                return reasoner.getModels(theory);
            }
            case GR -> {
                SimpleGroundedReasoner reasoner = new SimpleGroundedReasoner();
                return reasoner.getModels(theory);
            }
            case PR -> {
                SimplePreferredReasoner reasoner = new SimplePreferredReasoner();
                return reasoner.getModels(theory);
            }
            case ST -> {
                SimpleStableReasoner reasoner = new SimpleStableReasoner();
                return reasoner.getModels(theory);
            }
            case STG -> {
                SimpleStageReasoner reasoner = new SimpleStageReasoner();
                return reasoner.getModels(theory);
            }
            case STG2 -> {
                Stage2Reasoner reasoner = new Stage2Reasoner();
                return reasoner.getModels(theory);
            }
            case SST -> {
                SimpleSemiStableReasoner reasoner = new SimpleSemiStableReasoner();
                return reasoner.getModels(theory);
            }
            case ID -> {
                SimpleIdealReasoner reasoner = new SimpleIdealReasoner();
                return reasoner.getModels(theory);
            }
            case EA -> {
                SimpleEagerReasoner reasoner = new SimpleEagerReasoner();
                return reasoner.getModels(theory);
            }
            case CF2 -> {
                SccCF2Reasoner reasoner = new SccCF2Reasoner();
                return reasoner.getModels(theory);
            }
            case SCF2 -> {
                SCF2Reasoner reasoner = new SCF2Reasoner();
                return reasoner.getModels(theory);
            }
            case N -> {
                SimpleNaiveReasoner reasoner = new SimpleNaiveReasoner();
                return reasoner.getModels(theory);
            }
            case diverse -> throw new Exception("Semantics type not defined for this usage.");
        }
        throw new Exception("Illegal Semantics.");
    }

    private Collection<Argument> getAllArguments(DungTheory theory){
        return theory.getNodes();
    }

    private Integer getNumberOfContainsInExtensions(Argument arg, DungTheory theory) throws Exception {
        Collection<Extension<DungTheory>> allExtensions = getExtensions(theory);
        int count = 0;
        for (Extension<DungTheory> ext: allExtensions) {
            if(ext.contains(arg)){
                count++;
            }

        }
        return count;
    }

    private Vector<Integer> getSupportVector(Extension<DungTheory> ext, DungTheory theory) throws Exception {
        Vector<Integer> vsupp = new Vector<>();
//      TODO: what happens with empty Extension?
<<<<<<< HEAD
        if(ext.isEmpty()){
            vsupp.add(0);
        }
        else {
            for (Argument arg : ext) {
                vsupp.add(getNumberOfContainsInExtensions(arg, theory));
            }
=======
        for(Argument arg: ext){
            vsupp.add(getNumberOfContainsInExtensions(arg,theory));
>>>>>>> 9c92020d
        }
        return vsupp;
    }

    private Vector<Integer> aggregate(Vector<Integer> vector){
        //switch case for all aggregation types
        Vector<Integer> returnVec = new Vector<>();
        switch(Objects.requireNonNull(aggregationFunction)){

            case SUM -> {
                int sum = 0;
                for(Integer x: vector){
                    sum += x;
                }
                returnVec.add(sum);
            }
            case MAX -> {
                int max = 0;
                for(Integer x: vector){
                    if(x>max) {
                        max = x;
                    }
                }
                returnVec.add(max);
            }
            case MIN -> {
<<<<<<< HEAD
                int min = Integer.MAX_VALUE;
                for (Integer x : vector) {
                    if(x<min){
                        min = x;
                    }
                }
                returnVec.add(min);
=======
                if(!vector.isEmpty()) {
                    int min = vector.get(0);
                    for (Integer x : vector) {
                        if(x<min){
                            min = x;
                        }
                    }
                    returnVec.add(min);
                }
>>>>>>> 9c92020d
            }
            case LEXIMAX -> {
                returnVec = vector;
                returnVec.sort(Collections.reverseOrder());
                return returnVec;
            }
            case LEXIMIN -> {
                returnVec = vector;
                Collections.sort(returnVec);
                return returnVec;
            }
        }
        return returnVec;
    }

    private Integer compare(Vector<Integer> v1, Vector<Integer> v2){
        Integer[] arr1 = new Integer[v1.size()];
        v1.toArray(arr1);
        Integer[] arr2 = new Integer[v2.size()];
        v1.toArray(arr2);
        return Arrays.compare(arr1, arr2);

    }

    private Double magnitude(Vector<Integer> vec){
        int sum = 0;
        for(int x: vec){
            sum += (x*x);
        }
        return Math.sqrt(sum);
    }
}<|MERGE_RESOLUTION|>--- conflicted
+++ resolved
@@ -25,12 +25,9 @@
         this.semantics = semantics;
         this.aggregationFunction = aggregationFunction;
     }
-    public OrderBasedExtensionReasoner(Semantics semantics) {
-        this.semantics = semantics;
-        this.aggregationFunction = null;
-    }
     public Collection<Extension<DungTheory>> getModels(DungTheory theory) throws Exception {
         Collection<Extension<DungTheory>> allExtensions = getExtensions(theory);
+        allExtensions.add(new Extension<>());
         HashMap<Vector<Integer>, Set<Extension<DungTheory>>> aggregatedVectorToExtensionSetMap = new HashMap<>();
         Vector<Integer> argmax = new Vector<>();
         argmax.add(0);
@@ -41,22 +38,8 @@
             Set<Extension<DungTheory>> newExtensionSet = aggregatedVectorToExtensionSetMap.get(aggregatedVec);
             newExtensionSet.add(ext);
             aggregatedVectorToExtensionSetMap.put(aggregatedVec, newExtensionSet);
-<<<<<<< HEAD
             if(magnitude(aggregatedVec) > magnitude(argmax)){
                 argmax = aggregatedVec;
-=======
-            switch(Objects.requireNonNull(aggregationFunction)){
-                case SUM,MAX,MIN -> {
-                    if (aggregatedVec.get(0) > argmax.get(0)) {
-                        argmax = aggregatedVec;
-                    }
-                }
-                case LEXIMAX, LEXIMIN -> {
-                    if(magnitude(aggregatedVec) > magnitude(argmax)){
-                        argmax = aggregatedVec;
-                    }
-                }
->>>>>>> 9c92020d
             }
 
         }
@@ -155,19 +138,8 @@
 
     private Vector<Integer> getSupportVector(Extension<DungTheory> ext, DungTheory theory) throws Exception {
         Vector<Integer> vsupp = new Vector<>();
-//      TODO: what happens with empty Extension?
-<<<<<<< HEAD
-        if(ext.isEmpty()){
-            vsupp.add(0);
-        }
-        else {
-            for (Argument arg : ext) {
-                vsupp.add(getNumberOfContainsInExtensions(arg, theory));
-            }
-=======
-        for(Argument arg: ext){
-            vsupp.add(getNumberOfContainsInExtensions(arg,theory));
->>>>>>> 9c92020d
+        for (Argument arg : ext) {
+            vsupp.add(getNumberOfContainsInExtensions(arg, theory));
         }
         return vsupp;
     }
@@ -194,7 +166,6 @@
                 returnVec.add(max);
             }
             case MIN -> {
-<<<<<<< HEAD
                 int min = Integer.MAX_VALUE;
                 for (Integer x : vector) {
                     if(x<min){
@@ -202,17 +173,6 @@
                     }
                 }
                 returnVec.add(min);
-=======
-                if(!vector.isEmpty()) {
-                    int min = vector.get(0);
-                    for (Integer x : vector) {
-                        if(x<min){
-                            min = x;
-                        }
-                    }
-                    returnVec.add(min);
-                }
->>>>>>> 9c92020d
             }
             case LEXIMAX -> {
                 returnVec = vector;

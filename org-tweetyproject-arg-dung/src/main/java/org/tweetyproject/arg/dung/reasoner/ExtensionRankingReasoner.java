/*
 *  This file is part of "TweetyProject", a collection of Java libraries for
 *  logical aspects of artificial intelligence and knowledge representation.
 *
 *  TweetyProject is free software: you can redistribute it and/or modify
 *  it under the terms of the GNU Lesser General Public License version 3 as
 *  published by the Free Software Foundation.
 *
 *  This program is distributed in the hope that it will be useful,
 *  but WITHOUT ANY WARRANTY; without even the implied warranty of
 *  MERCHANTABILITY or FITNESS FOR A PARTICULAR PURPOSE.  See the
 *  GNU Lesser General Public License for more details.
 *
 *  You should have received a copy of the GNU Lesser General Public License
 *  along with this program. If not, see <http://www.gnu.org/licenses/>.
 *
 *  Copyright 2016 The TweetyProject Team <http://tweetyproject.org/contact/>
 */

package org.tweetyproject.arg.dung.reasoner;

import org.tweetyproject.arg.dung.semantics.Extension;
import org.tweetyproject.arg.dung.semantics.ExtensionRankingSemantics;
import org.tweetyproject.arg.dung.syntax.Argument;
import org.tweetyproject.arg.dung.syntax.Attack;
import org.tweetyproject.arg.dung.syntax.DungTheory;
import org.tweetyproject.commons.util.SetTools;

import java.lang.reflect.InvocationTargetException;
import java.lang.reflect.Method;
import java.util.*;


/**
 * Reasoner for ordering semantics.
 *
 * @author Lars Bengel
 * @author Daniel Letkemann
 */
public class ExtensionRankingReasoner {
    private final ExtensionRankingSemantics semantics;
    private final List<Method> baseFunctions;
    private Map<List<Extension<DungTheory>>, Character> comparisonMap;
//    public final  Extension<DungTheory> debug = new Extension<DungTheory>();
//    public final  Extension<DungTheory> debug2 = new Extension<DungTheory>();


    /**
     * Creates a reasoner for the given ordering semantics.
     * @param semantics an ordering semantics
     * @throws NoSuchMethodException if an error occurs
     */
    public ExtensionRankingReasoner(ExtensionRankingSemantics semantics) throws NoSuchMethodException {
        this.semantics = semantics;
        this.baseFunctions = getCompareMethods(this.semantics);
//        debug.add(new Argument("1"));
////        debug.add(new Argument("2"));
//        debug.add(new Argument("3"));
//        debug.add(new Argument("4"));
//        debug.add(new Argument("5"));
//        debug.add(new Argument("6"));
//        debug.add(new Argument("7"));
//
////        debug2.add(new Argument("1"));
////        debug2.add(new Argument("2"));
//        debug2.add(new Argument("3"));
//        debug2.add(new Argument("4"));
//        debug2.add(new Argument("5"));
//        debug2.add(new Argument("6"));
//        debug2.add(new Argument("7"));
    }

    /**
     * Returns the semantic of ExtensionRankingReasoner instance.
     * @return ExtensionRankingSemantics (enum) of the reasoner
     */
    public ExtensionRankingSemantics getSemantics(){
        return this.semantics;
    }


    /**
     * Returns the strongest rank of the "getModels" method.
     * @param theory a dung theory
     *@param cardinalityMode if true, extensions are ranked by cardinality of BF results rather than subset relations
     * @return the list of extensions in the best rank
     * @throws InvocationTargetException should never happen
     * @throws IllegalAccessException should never happen
     */
    public List<Extension<DungTheory>> getModel(DungTheory theory, boolean cardinalityMode) throws InvocationTargetException, IllegalAccessException{
        //return the best rank
        List<List<Extension<DungTheory>>> ranks = getModels(theory, cardinalityMode);
        return  ranks.get(ranks.size()-1);
    }
    /**
     * Computes the ordering over all subsets of theory wrt. to the ordering semantics.
     * This is done by making several comparisons (in lexicographic order) of Base Functions applied to Extensions
     * and implies a total order that is sorted and split into ranks in the end.
     * LOWER levels are ranked BETTER (Ascending order).
     * Two extensions in one rank are either equally ranked or incomparable,
     * thus an extension placed in a better rank does not necessarily mean it is better than all the extensions in the ranks above
     * @param theory a dung theory
     * @param cardinalityMode if true, extensions are ranked by cardinality of BF results rather than subset relations
     * @return a list representing the ordering of all subsets of the given graph wrt. the ordering semantics (ascending order)
     * @throws InvocationTargetException should never happen
     * @throws IllegalAccessException should never happen
     */
    public List<List<Extension<DungTheory>>> getModels(DungTheory theory, boolean cardinalityMode) throws InvocationTargetException, IllegalAccessException {
        //returns partitioned list of ranked extensions partitioned into ranks
        Set<Set<Argument>> subsets = new SetTools<Argument>().subsets(theory);

        List<Extension<DungTheory>> extensions = new LinkedList<>();
        for(Set<Argument> set : subsets){
            Extension<DungTheory> ext = new Extension<>(set);
            extensions.add(ext);
        }
        Collections.reverse(extensions);
        //puts the extension containing all arguments at the first index, root of ranks-graph

        this.comparisonMap = getComparisonSigns(extensions,theory,cardinalityMode);
        return getRanksFromList(extensions);
    }
    /**
     * cardinalityMode is set to false if using this one-parameter method
     * Computes the ordering over all subsets of theory wrt. to the ordering semantics.
     * This is done by making several comparisons (in lexicographic order) of Base Functions applied to Extensions
     * and implies a total order that is sorted and split into ranks in the end.
     * LOWER levels are ranked BETTER (Ascending order).
     * Two extensions in one rank are either equally ranked or incomparable,
     * thus an extension placed in a better rank does not necessarily mean it is better than all the extensions in the ranks above
     * @param theory a dung theory
     * @return a list representing the ordering of all subsets of the given graph wrt. the ordering semantics (ascending order)
     * @throws InvocationTargetException should never happen
     * @throws IllegalAccessException should never happen
     */
    public List<List<Extension<DungTheory>>> getModels(DungTheory theory) throws InvocationTargetException, IllegalAccessException {
        return getModels(theory,false);
    }

    /**
     * Returns the correct comparison sign for two extensions by using the base functions in correct order.
     * Lexicographic: if two sets are equal regarding the base function -> use next base function in the order for further comparisons.
     * @param argumentSubsets sets to get all comparisons of
     * @param theory attacks/defenses used for base function calculations
     * @param cardinalityMode if true, extensions are ranked by cardinality of BF results rather than subset relations
     * @return map of comparison signs for a list of two extensions
     * @throws InvocationTargetException should never happen
     * @throws IllegalAccessException should never happen
     */
    private Map<List<Extension<DungTheory>>,Character> getComparisonSigns(List<Extension<DungTheory>> argumentSubsets, DungTheory theory, boolean cardinalityMode) throws InvocationTargetException, IllegalAccessException {
        // < if better ranked, can also be read as an "arrow" in a directed graph ( ext1 "<"---- ext2 )
        // > if worse ranked
        // = if equal, means that both extensions have matching parents in graph terms
        // null if incomparable, no graph edge between extensions
        Map<List<Extension<DungTheory>>, Character> subsetToSignMap = new HashMap<>();
        for (int i = 0; i<argumentSubsets.size(); i++){
            Extension<DungTheory> ss1 = argumentSubsets.get(i);
            for(int j = i+1; j<argumentSubsets.size(); j++){
                Extension<DungTheory> ss2 = argumentSubsets.get(j);
                ArrayList<Extension<DungTheory>> comparison = new ArrayList<>();
                comparison.add(ss1); comparison.add(ss2);
                putCompareSignInMap(comparison, subsetToSignMap,theory, cardinalityMode);
                // ext1 (sign) ext2 is stored in the map, ext2 (sign) ext1 is not
            }
        }
        return subsetToSignMap;
    }

    /**
     * "Lexicographically" calculate base functions of two extensions and compare the outcome,
     * if they are equal, recursively calculate sign for the next base function in the order of the corresponding semantic.
     * @param comparison list of TWO extensions, first index of list corresponds to extension on the "left"
     * @param map map to store comparison sign for comparison
     * @param theory attacks/defenses for base function calculations
     * @param cardinalityMode if true, extensions are ranked by cardinality of BF results rather than subset relations
     * @throws InvocationTargetException should never happen
     * @throws IllegalAccessException should never happen
     */
    private void putCompareSignInMap(ArrayList<Extension<DungTheory>> comparison,Map<List<Extension<DungTheory>>,Character> map, DungTheory theory, boolean cardinalityMode) throws InvocationTargetException, IllegalAccessException {
        putCompareSignInMap(comparison, map, theory, cardinalityMode,0);
    }private void putCompareSignInMap(ArrayList<Extension<DungTheory>> comparison, Map<List<Extension<DungTheory>>, Character> map, DungTheory theory, boolean cardinalityMode, int iteration) throws InvocationTargetException, IllegalAccessException {
        if(iteration == baseFunctions.size()){
            //no more baseFunctions:
            // if preferred or grounded semantic:
            //  compare subsets themselves

            Extension<DungTheory> cs1 = new Extension<>(comparison.get(0));
            Extension<DungTheory> cs2 = new Extension<>(comparison.get(1));
            switch(semantics) {
                case R_GR:
                    if (isStrictlySmaller(cs1, cs2,false)){
                        map.put(comparison, '<');
                    } else if (isStrictlyBigger(cs1, cs2,false)) {
                        map.put(comparison, '>');
                    }
                    else{
                        map.put(comparison,null);
                    }
                    break;
                case R_PR, R_CO_PR:
                    if (isStrictlySmaller(cs1, cs2,false)) {
                        map.put(comparison, '>');
                    } else if (isStrictlyBigger(cs1, cs2,false)) {
                        map.put(comparison, '<');
                    }
                    else{
                        map.put(comparison,null);
                    }
                    break;

            }
        }
        else {
            Method compareMethod = baseFunctions.get(iteration);
            Extension<DungTheory> subset1 = comparison.get(0);
            Object[] parameters = new Object[2];
            parameters[0] = subset1;
            parameters[1] = theory;
            Extension<DungTheory> cs1 = (Extension<DungTheory>) compareMethod.invoke(this, parameters);
            Extension<DungTheory> subset2 = comparison.get(1);
            parameters[0] = subset2;
            Extension<DungTheory> cs2 = (Extension<DungTheory>) compareMethod.invoke(this, parameters);
            if (isStrictlySmaller(cs1, cs2,cardinalityMode)) {
                map.put(comparison, '<');
            } else if (isStrictlyBigger(cs1, cs2,cardinalityMode)) {
                map.put(comparison, '>');
            } else if (cs1.equals(cs2)) {
                //recurse
                map.put(comparison, '=');
                putCompareSignInMap(comparison, map, theory, cardinalityMode,iteration + 1);
            }
            else{
                map.put(comparison, null);
            }

        }
    }

    /**
     * Returns true if ext1 < ext2.
     * If cardinalityMode = true -> Returns true if ext1 has striclty less elements than ext2.
     * @param ext1 first extension
     * @param ext2 second extension
     * @param cardinalityMode if true, extensions are ranked by cardinality of BF results rather than subset relations
     * @return true if ext1 is strict subset of ext2, false otherwise (equal or superset)
     */
    private boolean isStrictlySmaller(Extension<DungTheory> ext1, Extension<DungTheory> ext2, boolean cardinalityMode){
        Set<Argument> set1 = new HashSet<>(ext1);
        Set<Argument> set2 = new HashSet<>(ext2);
        // set1 is a strict-subset of set2 iff the union of the compare sets equals the compare set of set1 and not set2
        if(!cardinalityMode) {
            Collection<Argument> union = new HashSet<>(set1);
            union.addAll(set2);
            return (!union.equals(set1) && union.equals(set2));
        }
        //cardinalityMode true, go by compareset sizes only
        else{
            return (set1.size() < set2.size());
        }
    }
    /**
     * Returns true if ext1 > ext2.
     * If cardinalityMode = true -> Returns true if ext1 has strictly more elements than ext2.
     * @param ext1 first extension
     * @param ext2 second extension
     * @param cardinalityMode if true, extensions are ranked by cardinality of BF results rather than subset relations
     * @return true if ext1 is strict superset of ext2, false otherwise (equal or subset)
     */
    private boolean isStrictlyBigger(Extension<DungTheory> ext1, Extension<DungTheory> ext2, boolean cardinalityMode){
        //flip set parameters
        return isStrictlySmaller(ext2,ext1,cardinalityMode);
    }


    /**
     * Takes a list of extensions, sorts them by use of a map and splits them into individual ranks.
     * @param extensions list of extensions to sort split into ranks
     * @return a list of ranks containing extensions
     */
    private List<List<Extension<DungTheory>>> getRanksFromList(List<Extension<DungTheory>> extensions){
        //put extensions in correct topological order list and partition it into respective ranks
        extensions = rankWithQueue(extensions);
        List<List<Extension<DungTheory>>> ranks = new ArrayList<>();
        List<Extension<DungTheory>> rank = new ArrayList<>();

        for(Extension<DungTheory> e: extensions){
            Character rankSign = getRankSign(rank,e);
            if(rankSign != null && rankSign == '>'){
                ranks.add(new ArrayList<>(rank));
                rank.clear();
            }
            rank.add(e);
        }
        ranks.add(new ArrayList<>(rank));
        return ranks;
    }

    /**
     * Sorts a list of extensions topologically.
     * Implementation is following Kahn's Algorithm, with map entries being interpreted as edges in a graph.
     * @param extensions list of extensions to sort
     * @return topologically sorted list of extensions
     */

    private List<Extension<DungTheory>> rankWithQueue(List<Extension<DungTheory>> extensions) {
        //implementation is done by following Kahn's algorithm so topologically sort extensions based on their rankings
        //ranking arrows ("<", ">") between two extensions can be interpreted as directed edges ("<--", "-->")

        //root of graph: extensions that have no parent/ are ranked worst .
        List<Extension<DungTheory>> queue = new ArrayList<>();
        List<Extension<DungTheory>> root = getRoot(extensions);
        for(Extension<DungTheory> r : root){
            queue.add(extensions.remove(extensions.indexOf(r)));
        }

        List<Extension<DungTheory>> result = new ArrayList<>();

        while (queue.size() > 0) {
            Extension<DungTheory> currentQueueElem = queue.remove(0);

            result.add(currentQueueElem);
            List<Extension<DungTheory>> queueElemChildren = getChildrenByRank(currentQueueElem);
            for (Extension<DungTheory> child : queueElemChildren) {

                if (!hasOtherParent(child, result)) {
                    queue.add(child);
                }
            }
        }
        return result;
    }

    /**
<<<<<<< HEAD
     * Returns the root elements for topological sorting. These are all subsets of arguments that have no less plausible rank in comparison.
     * @param extensions list of all subsets
     * @return list of least plausible arguments
     */
    private List<Extension<DungTheory>> getRoot(List<Extension<DungTheory>> extensions) {
        List<Extension<DungTheory>> root = new ArrayList<>();
        for(Extension<DungTheory> possibleRootElem : extensions) {
            if(!hasParent(possibleRootElem)){
                root.add(possibleRootElem);
            }
        }
        return root;
    }

    /**
=======
>>>>>>> cab3fd78
     * Returns all children of an extension, or rather all extensions that are ranked better than the input extension.
     * @param node an extension
     * @return all extensions ranked better than node
     */
    private List<Extension<DungTheory>> getChildrenByRank(Extension<DungTheory> node){
        //get all children of input extension
        List<Extension<DungTheory>> children = new ArrayList<>();
        Set<List<Extension<DungTheory>>> comparisons = comparisonMap.keySet();
        for(List<Extension<DungTheory>> comparison : comparisons){
            if(comparison.contains(node)){
                int index = comparison.indexOf(node);
                Character sign = comparisonMap.get(comparison);
                if(index == 0 && sign != null && sign == '>'){
                    children.add(comparison.get(1));
                }
                else if(index == 1 && sign != null && sign == '<'){
                    children.add(comparison.get(0));
                }

            }
        }
        return children;
    }

    /**
     * true if there is any other parent that is not contained in the ignoreList.
     * false if all parents are contained in the ignorelist.
     * @param node an extension
     * @param ignoreList list of all extensions that are already removed from the queue and placed into the result in Kahn's algorithm
     * @return true if node has no further parents outside ignoreList
     */
    private boolean hasOtherParent(Extension<DungTheory> node, List<Extension<DungTheory>> ignoreList){
        //go through all extensions and check if it is a parent of node
        //if one such parent is found, return true
        Set<List<Extension<DungTheory>>> comparisons = comparisonMap.keySet();
        for(List<Extension<DungTheory>> comparison : comparisons){
            if(comparison.contains(node)){
                int index = comparison.indexOf(node);
                Character sign = comparisonMap.get(comparison);
                if(index == 0 && sign != null && sign == '<' && !ignoreList.contains(comparison.get(1))){
                    return true;
                }
                else if(index == 1 && sign != null && sign == '>' && !ignoreList.contains(comparison.get(0))){
                    return true;
                }

            }
        }
        return false;

    }
    private boolean hasParent(Extension<DungTheory> node){
        return hasOtherParent(node, new ArrayList<>());
    }



    /**
     * Returns the "strongest" sign for all extensions inside a rank compared to an extension,
     * i.e. if node is a child to any extension inside the rank, the whole rank is a parent to that extension.
     * If for all extensions in the rank it is either incomparable or equal, then it should be inside that rank later.
     *
     * This is used to partition the final order result into individual ranks.
     * @param compareToRank rank to compare node to
     * @param node an extension
     * @return the relationship of the rank to the node
     */
    private Character getRankSign(List<Extension<DungTheory>>compareToRank,Extension<DungTheory> node) {
        //compare an extension to a single rank
        //if there is at least one parent in rank, extension is "child of whole rank
        char bestSign = 'x';
        for (Extension<DungTheory> ext : compareToRank) {
            Character sign = getSign(ext, node);
            Character signRev = getSign(node, ext);
            if ((sign != null && sign == '>') || (signRev != null && signRev == '<')) {
                bestSign = '>';
                break;
            } else if ((sign != null && sign == '=') || (signRev != null && signRev == '=')) {
                bestSign = '=';
            }
        }
        return bestSign != 'x' ?bestSign :null;
    }


    /**
     * Returns the ordering sign between two extensions.
     * May require two calls, as signs are stored in <strong> one </strong> direction only.
     * @param ext1 extension on the left side
     * @param ext2 extension on the right side
     * @return the current sign between two extensions
     */
    private Character getSign(Extension<DungTheory> ext1, Extension<DungTheory> ext2){
        List<Extension<DungTheory>> comparison = new ArrayList<>();
        comparison.add(ext1);
        comparison.add(ext2);
        return comparisonMap.get(comparison);
    }

    /**
     * Returns the corresponding base function methods for each ordering semantics in their lexicographic order.
     * @param semantics an ordering semantic
     * @return the corresponding method
     * @throws NoSuchMethodException should never happen
     */
    private LinkedList<Method> getCompareMethods(ExtensionRankingSemantics semantics) throws IllegalArgumentException, NoSuchMethodException {

        //add base functions in lexicographic order depending on semantic
        LinkedList<Method> methods = new LinkedList<>();


        switch (semantics) {
            case R_CF -> methods.add(ExtensionRankingReasoner.class.getMethod("getConflicts", Extension.class, DungTheory.class));
            case R_AD, R_PR -> {
                methods.add(ExtensionRankingReasoner.class.getMethod("getConflicts", Extension.class, DungTheory.class));
                methods.add(ExtensionRankingReasoner.class.getMethod("getUndefended", Extension.class, DungTheory.class));
            }
            case R_CO, R_GR, R_CO_PR-> {
                methods.add(ExtensionRankingReasoner.class.getMethod("getConflicts", Extension.class, DungTheory.class));
                methods.add(ExtensionRankingReasoner.class.getMethod("getUndefended", Extension.class, DungTheory.class));
                methods.add(ExtensionRankingReasoner.class.getMethod("getDefendedNotIn", Extension.class, DungTheory.class));
            }
            case R_SST -> {
                methods.add(ExtensionRankingReasoner.class.getMethod("getConflicts", Extension.class, DungTheory.class));
                methods.add(ExtensionRankingReasoner.class.getMethod("getUndefended", Extension.class, DungTheory.class));
                methods.add(ExtensionRankingReasoner.class.getMethod("getDefendedNotIn", Extension.class, DungTheory.class));
                methods.add(ExtensionRankingReasoner.class.getMethod("getUnattacked", Extension.class, DungTheory.class));
            }
            default -> throw new IllegalArgumentException("Unknown semantics.");
        }
        return methods;

    }

    /**
     * Computes the set of conflicts occurring inside ext.
     * @param ext an extension
     * @param theory a dung theory
     * @return set of conflict in ext
     */
    public Extension<DungTheory> getConflicts(Extension<DungTheory> ext, DungTheory theory) {
        Extension<DungTheory> conflicts = new Extension<>();
        for (Attack att: theory.getAttacks()) {
            if (ext.contains(att.getAttacker()) && ext.contains(att.getAttacked())) {
                conflicts.add(new Argument(att.toString()));
            }
        }
        return conflicts;
    }

    /**
     * Computes the set of arguments in ext, which are not defended by ext against outside attackers.
     * @param ext an extension
     * @param theory a dung theory
     * @return set of arguments in ext which are not defended by ext
     */
    public Extension<DungTheory> getUndefended(Extension<DungTheory> ext, DungTheory theory) {
        Extension<DungTheory> undefended = new Extension<>();
        for (Argument arg: ext) {
            for (Argument attacker: theory.getAttackers(arg)) {
                if (!ext.contains(attacker) && !theory.isAttacked(attacker, ext)) {
                    undefended.add(arg);
                    break;
                }
            }
        }
        return undefended;
    }

    /**
     * Computes the set of arguments outside of ext, which are not attacked by ext.
     * @param ext an extension
     * @param theory a dung theory
     * @return set of arguments in theory \ ext which are not attacked by ext
     */
    public Extension<DungTheory> getUnattacked(Extension<DungTheory> ext, DungTheory theory) {
        Extension<DungTheory> unattacked = new Extension<>();
        for (Argument arg: theory) {
            if (!ext.contains(arg) && !theory.isAttacked(arg, ext)) {
                unattacked.add(arg);
            }
        }
        return unattacked;
    }

    /**
     * Computes the set of arguments outside of ext, which are defended by ext.
     * @param ext an extension
     * @param theory a dung theory
     * @return set of arguments in theory \ ext which are defended by ext
     */
    public Extension<DungTheory> getDefendedNotIn(Extension<DungTheory> ext, DungTheory theory) {

        //calculate attackers of extension
        Extension<DungTheory> extMinus = new Extension<>();
        for(Argument arg:ext){
            extMinus.addAll(theory.getAttackers(arg));
        }


        //calculate fafStar recursively
        Extension<DungTheory> fafStar = new Extension<>(ext);
        boolean hasChanged = true;
        while(hasChanged){

            //calculate faf of fafStar
            Extension<DungTheory> fafFafStar = theory.faf(fafStar);
            //execute formula
            Extension<DungTheory> newFafStar= new Extension<>(fafStar);
            newFafStar.addAll(fafFafStar);
            newFafStar.removeAll(extMinus);
            //check if further iterations necessary
            if(newFafStar.equals(fafStar)) {
                hasChanged = false;
            }
            else{
                fafStar = new Extension<>(newFafStar);
            }
        }
        //finalize
        Extension<DungTheory> defendedNotIn = fafStar;
        defendedNotIn.removeAll(ext);
        return defendedNotIn;


    }
    /**
     * This method always returns true because the solver is native
     */
	public boolean isInstalled() {
		return true;
	}
}<|MERGE_RESOLUTION|>--- conflicted
+++ resolved
@@ -331,7 +331,6 @@
     }
 
     /**
-<<<<<<< HEAD
      * Returns the root elements for topological sorting. These are all subsets of arguments that have no less plausible rank in comparison.
      * @param extensions list of all subsets
      * @return list of least plausible arguments
@@ -347,8 +346,6 @@
     }
 
     /**
-=======
->>>>>>> cab3fd78
      * Returns all children of an extension, or rather all extensions that are ranked better than the input extension.
      * @param node an extension
      * @return all extensions ranked better than node
@@ -375,13 +372,13 @@
 
     /**
      * true if there is any other parent that is not contained in the ignoreList.
-     * false if all parents are contained in the ignorelist.
+     * false if it has no parents or all parents are contained in the ignorelist.
      * @param node an extension
      * @param ignoreList list of all extensions that are already removed from the queue and placed into the result in Kahn's algorithm
      * @return true if node has no further parents outside ignoreList
      */
     private boolean hasOtherParent(Extension<DungTheory> node, List<Extension<DungTheory>> ignoreList){
-        //go through all extensions and check if it is a parent of node
+        //go through all extensions and check if it is a parent of node and not on ignoreList
         //if one such parent is found, return true
         Set<List<Extension<DungTheory>>> comparisons = comparisonMap.keySet();
         for(List<Extension<DungTheory>> comparison : comparisons){
@@ -400,6 +397,13 @@
         return false;
 
     }
+
+    /**
+     * true if there is any parent to the input node.
+     * false if it has no parent.
+     * @param node an extension
+     * @return true if node has a parent
+     */
     private boolean hasParent(Extension<DungTheory> node){
         return hasOtherParent(node, new ArrayList<>());
     }

--- conflicted
+++ resolved
@@ -14,18 +14,13 @@
  *  You should have received a copy of the GNU Lesser General Public License
  *  along with this program. If not, see <http://www.gnu.org/licenses/>.
  *
-<<<<<<< HEAD
  *  Copyright 2016 The TweetyProject Team <http://tweetyproject.org/contact/>
-=======
- *  Copyright 2024 The TweetyProject Team <http://tweetyproject.org/contact/>
->>>>>>> 476afb3a
  */
 package org.tweetyproject.web.spring_services.aba;
 
 import java.util.Objects;
 
 /**
-<<<<<<< HEAD
  * The AbaReasonerPost class represents a data structure for sending post requests
  * to an Argumentation-Based Argumentation (ABA) reasoner.
  */
@@ -36,33 +31,6 @@
 
   /** The email associated with the request */
   private String email;
-=======
- * *description missing*
- */
-public class AbaReasonerPost
- {
-
-    private String cmd;
-    private String email;
-    private String kb;
-    private String kb_format;
-    private String fol_signature;
-    /**
-     * *description missing*
-     * @return *description missing*
-     */
-    public String getFol_signature() {
-      return fol_signature;
-    }
-
-    /**
-     * *description missing*
-     * @param fol_signature *description missing*
-     */
-    public void setFol_signature(String fol_signature) {
-      this.fol_signature = fol_signature;
-    }
->>>>>>> 476afb3a
 
   /** The knowledge base (KB) for the ABA reasoner post request */
   private String kb;
@@ -70,7 +38,6 @@
   /** The format of the knowledge base (KB) */
   private String kb_format;
 
-<<<<<<< HEAD
   /** The first-order logic (FOL) signature */
   private String fol_signature;
 
@@ -115,44 +82,6 @@
     }
     public String getCmd() {
       return this.cmd;
-=======
-  /**
- * *description missing*
- */
-public AbaReasonerPost() {
-  }
-
-  /**
-   * *description missing*
- * @param cmd *description missing*
- * @param email *description missing*
- * @param kb *description missing*
- * @param kb_format *description missing*
- * @param fol_signature *description missing*
- * @param query_assumption *description missing*
- * @param semantics *description missing*
- * @param timeout *description missing*
- * @param unit_timeout *description missing*
- */
-public AbaReasonerPost(String cmd, String email, String kb, String kb_format, String fol_signature, String query_assumption, String semantics, int timeout, String unit_timeout) {
-    this.cmd = cmd;
-    this.email = email;
-    this.kb = kb;
-    this.kb_format = kb_format;
-    this.query_assumption = query_assumption;
-    this.semantics = semantics;
-    this.timeout = timeout;
-    this.unit_timeout = unit_timeout;
-    this.fol_signature = fol_signature;
-  }
-
-  /**
-   * *description missing*
- * @return *description missing*
- */
-public String getCmd() {
-    return this.cmd;
->>>>>>> 476afb3a
   }
 
   /**

/*
 *  This file is part of "TweetyProject", a collection of Java libraries for
 *  logical aspects of artificial intelligence and knowledge representation.
 *
 *  TweetyProject is free software: you can redistribute it and/or modify
 *  it under the terms of the GNU Lesser General Public License version 3 as
 *  published by the Free Software Foundation.
 *
 *  This program is distributed in the hope that it will be useful,
 *  but WITHOUT ANY WARRANTY; without even the implied warranty of
 *  MERCHANTABILITY or FITNESS FOR A PARTICULAR PURPOSE.  See the
 *  GNU Lesser General Public License for more details.
 *
 *  You should have received a copy of the GNU Lesser General Public License
 *  along with this program. If not, see <http://www.gnu.org/licenses/>.
 *
<<<<<<< HEAD
 *  Copyright 2016 The TweetyProject Team <http://tweetyproject.org/contact/>
=======
 *  Copyright 2024 The TweetyProject Team <http://tweetyproject.org/contact/>
>>>>>>> 476afb3a
 */
package org.tweetyproject.web.spring_services.aba;

import java.util.Objects;

import org.tweetyproject.web.spring_services.Response;
/**
<<<<<<< HEAD
 * The AbaReasonerResponse class extends the Response class and represents the response
 * data structure for an Argumentation-Based Argumentation (ABA) reasoner.
=======
 * *description missing* 
>>>>>>> 476afb3a
 */
public class AbaReasonerResponse extends Response {

    /** The reply from the ABA reasoner */
    private String reply;

    /** The email associated with the response */
    private String email;

    /** The knowledge base (KB) used in the ABA reasoner */
    private String kb;

    /** The format of the knowledge base (KB) */
    private String kb_format;

    /** The first-order logic (FOL) signature */
    private String fol_signature;

    /** The query assumption used in the ABA reasoner */
    private String query_assumption;

    /** The semantics used in the ABA reasoner */
    private String semantics;

    /** The timeout in seconds for the ABA reasoner operation */
    private int timeout;

    /** The answer/result of the ABA reasoner operation */
    private String answer;

<<<<<<< HEAD
    /** The execution time of the ABA reasoner operation */
    private double time;

    /** The unit time for the ABA reasoner operation */
    private String unit_time;

    /** The status of the ABA reasoner response */
    private String status;

    /**
     * Default constructor for AbaReasonerResponse.
=======
    /**
     * *description missing*
     * @return *description missing*
     */
    public String getFol_signature() {
      return fol_signature;
    }

    /**
     * *description missing*
     * @param fol_signature *description missing*
     */
    public void setFol_signature(String fol_signature) {
      this.fol_signature = fol_signature;
    }
    /**
     * *description missing*
     * @return *description missing*
     */
    public String getStatus() {
        return status;
    }

    /**
     * *description missing*
     * @param status *description missing*
     */
    public void setStatus(String status) {
        this.status = status;
    }

    /**
     * *description missing*
>>>>>>> 476afb3a
     */
    public AbaReasonerResponse() {
    }

    /**
<<<<<<< HEAD
     * Parameterized constructor for AbaReasonerResponse.
     *
     * @param reply            The reply from the ABA reasoner
     * @param email            The email associated with the response
     * @param kb               The knowledge base (KB) used in the ABA reasoner
     * @param kb_format        The format of the knowledge base (KB)
     * @param fol_signature    The first-order logic (FOL) signature
     * @param query_assumption The query assumption used in the ABA reasoner
     * @param semantics        The semantics used in the ABA reasoner
     * @param timeout          The timeout in seconds for the ABA reasoner operation
     * @param answer           The answer/result of the ABA reasoner operation
     * @param time             The execution time of the ABA reasoner operation
     * @param unit_time        The unit time for the ABA reasoner operation
     * @param status           The status of the ABA reasoner response
     */
    public AbaReasonerResponse(String reply, String email, String kb, String kb_format, String fol_signature,
                                String query_assumption, String semantics, int timeout, String answer,
                                double time, String unit_time, String status) {
=======
     * *description missing*
     * @param reply *description missing*
     * @param email *description missing*
     * @param kb *description missing*
     * @param kb_format *description missing*
     * @param fol_signature *description missing*
     * @param query_assumption *description missing*
     * @param semantics *description missing*
     * @param timeout *description missing*
     * @param answer *description missing*
     * @param time *description missing*
     * @param unit_time *description missing*
     * @param status *description missing*
     */
    public AbaReasonerResponse(String reply, String email, String kb, String kb_format, String fol_signature, String query_assumption, String semantics, int timeout, String answer, double time, String unit_time, String status) {
>>>>>>> 476afb3a
        this.reply = reply;
        this.email = email;
        this.kb = kb;
        this.kb_format = kb_format;
        this.query_assumption = query_assumption;
        this.semantics = semantics;
        this.timeout = timeout;
        this.answer = answer;
        this.time = time;
        this.unit_time = unit_time;
        this.status = status;
        this.fol_signature = fol_signature;
    }

<<<<<<< HEAD
        public String getFol_signature() {
          return fol_signature;
        }

        public void setFol_signature(String fol_signature) {
          this.fol_signature = fol_signature;
        }
        public String getStatus() {
            return status;
        }

        public void setStatus(String status) {
            this.status = status;
        }

=======
    /**
     * *description missing*
     * @return *description missing*
     */
>>>>>>> 476afb3a
    public String getReply() {
        return this.reply;
    }

    /**
     * *description missing*
     * @param reply *description missing*
     */
    public void setReply(String reply) {
        this.reply = reply;
    }

    /**
     * *description missing*
     * @return *description missing*
     */
    public String getEmail() {
        return this.email;
    }

    /**
     * *description missing*
     * @param email *description missing*
     */
    public void setEmail(String email) {
        this.email = email;
    }

    /**
     * *description missing*
     * @return *description missing*
     */
    public String getKb() {
        return this.kb;
    }

    /**
     * *description missing*
     * @param kb *description missing*
     */
    public void setKb(String kb) {
        this.kb = kb;
    }

    /**
     * *description missing*
     * @return *description missing*
     */
    public String getKb_format() {
        return this.kb_format;
    }

    /**
     * *description missing*
     * @param kb_format *description missing*
     */
    public void setKb_format(String kb_format) {
        this.kb_format = kb_format;
    }

    /**
     * *description missing*
     * @return *description missing*
     */
    public String getQuery_assumption() {
        return this.query_assumption;
    }

    /**
     * *description missing*
     * @param query_assumption *description missing*
     */
    public void setQuery_assumption(String query_assumption) {
        this.query_assumption = query_assumption;
    }

    /**
     * *description missing*
     * @return *description missing*
     */
    public String getSemantics() {
        return this.semantics;
    }

    /**
     * *description missing*
     * @param semantics *description missing*
     */
    public void setSemantics(String semantics) {
        this.semantics = semantics;
    }

    /**
     * *description missing*
     * @return *description missing*
     */
    public int getTimeout() {
        return this.timeout;
    }

    /**
     * *description missing*
     * @param timeout *description missing*
     */
    public void setTimeout(int timeout) {
        this.timeout = timeout;
    }

    /**
     * *description missing*
     * @return *description missing*
     */
    public String getAnswer() {
        return this.answer;
    }

    /**
     * *description missing*
     * @param answer *description missing*
     */
    public void setAnswer(String answer) {
        this.answer = answer;
    }

    /**
     * *description missing*
     * @return *description missing*
     */
    public double getTime() {
        return this.time;
    }

    /**
     * *description missing*
     * @param time *description missing*
     */
    public void setTime(double time) {
        this.time = time;
    }

    /**
     * *description missing*
     * @return *description missing*
     */
    public String getUnit_time() {
        return this.unit_time;
    }

    /**
     * *description missing*
     * @param unit_time *description missing*
     */
    public void setUnit_time(String unit_time) {
        this.unit_time = unit_time;
    }

    /**
     * *description missing*
     * @param reply *description missing*
     * @return *description missing*
     */
    public AbaReasonerResponse reply(String reply) {
        setReply(reply);
        return this;
    }

    /**
     * *description missing*
     * @param email *description missing*
     * @return *description missing*
     */
    public AbaReasonerResponse email(String email) {
        setEmail(email);
        return this;
    }

    /**
     * *description missing*
     * @param kb *description missing*
     * @return *description missing*
     */
    public AbaReasonerResponse kb(String kb) {
        setKb(kb);
        return this;
    }

    /**
     * *description missing*
     * @param kb_format *description missing*
     * @return *description missing*
     */
    public AbaReasonerResponse kb_format(String kb_format) {
        setKb_format(kb_format);
        return this;
    }

    /**
     * *description missing*
     * @param query_assumption *description missing*
     * @return *description missing*
     */
    public AbaReasonerResponse query_assumption(String query_assumption) {
        setQuery_assumption(query_assumption);
        return this;
    }

    /**
     * *description missing*
     * @param semantics *description missing*
     * @return *description missing*
     */
    public AbaReasonerResponse semantics(String semantics) {
        setSemantics(semantics);
        return this;
    }

    /**
     * *description missing*
     * @param timeout *description missing*
     * @return *description missing*
     */
    public AbaReasonerResponse timeout(int timeout) {
        setTimeout(timeout);
        return this;
    }

    /**
     * *description missing*
     * @param answer *description missing*
     * @return *description missing*
     */
    public AbaReasonerResponse answer(String answer) {
        setAnswer(answer);
        return this;
    }

    /**
     * *description missing*
     * @param time *description missing*
     * @return *description missing*
     */
    public AbaReasonerResponse time(double time) {
        setTime(time);
        return this;
    }

    /**
     * *description missing*
     * @param unit_time *description missing*
     * @return *description missing*
     */
    public AbaReasonerResponse unit_time(String unit_time) {
        setUnit_time(unit_time);
        return this;
    }

    @Override
    public boolean equals(Object o) {
        if (o == this)
            return true;
        if (!(o instanceof AbaReasonerResponse)) {
            return false;
        }
        AbaReasonerResponse abaReasonerResponse = (AbaReasonerResponse) o;
        return Objects.equals(reply, abaReasonerResponse.reply) && Objects.equals(email, abaReasonerResponse.email) && Objects.equals(kb, abaReasonerResponse.kb) && Objects.equals(kb_format, abaReasonerResponse.kb_format) && Objects.equals(query_assumption, abaReasonerResponse.query_assumption) && Objects.equals(semantics, abaReasonerResponse.semantics) && timeout == abaReasonerResponse.timeout && Objects.equals(answer, abaReasonerResponse.answer) && time == abaReasonerResponse.time && Objects.equals(unit_time, abaReasonerResponse.unit_time);
    }

    @Override
    public int hashCode() {
        return Objects.hash(reply, email, kb, kb_format, query_assumption, semantics, timeout, answer, time, unit_time);
    }

    @Override
    public String toString() {
        return "{" +
            " reply='" + getReply() + "'" +
            ", email='" + getEmail() + "'" +
            ", kb='" + getKb() + "'" +
            ", kb_format='" + getKb_format() + "'" +
            ", query_assumption='" + getQuery_assumption() + "'" +
            ", semantics='" + getSemantics() + "'" +
            ", timeout='" + getTimeout() + "'" +
            ", answer='" + getAnswer() + "'" +
            ", time='" + getTime() + "'" +
            ", unit_time='" + getUnit_time() + "'" +
            "}";
    }

}<|MERGE_RESOLUTION|>--- conflicted
+++ resolved
@@ -14,11 +14,7 @@
  *  You should have received a copy of the GNU Lesser General Public License
  *  along with this program. If not, see <http://www.gnu.org/licenses/>.
  *
-<<<<<<< HEAD
  *  Copyright 2016 The TweetyProject Team <http://tweetyproject.org/contact/>
-=======
- *  Copyright 2024 The TweetyProject Team <http://tweetyproject.org/contact/>
->>>>>>> 476afb3a
  */
 package org.tweetyproject.web.spring_services.aba;
 
@@ -26,12 +22,8 @@
 
 import org.tweetyproject.web.spring_services.Response;
 /**
-<<<<<<< HEAD
  * The AbaReasonerResponse class extends the Response class and represents the response
  * data structure for an Argumentation-Based Argumentation (ABA) reasoner.
-=======
- * *description missing* 
->>>>>>> 476afb3a
  */
 public class AbaReasonerResponse extends Response {
 
@@ -62,7 +54,6 @@
     /** The answer/result of the ABA reasoner operation */
     private String answer;
 
-<<<<<<< HEAD
     /** The execution time of the ABA reasoner operation */
     private double time;
 
@@ -74,47 +65,11 @@
 
     /**
      * Default constructor for AbaReasonerResponse.
-=======
-    /**
-     * *description missing*
-     * @return *description missing*
-     */
-    public String getFol_signature() {
-      return fol_signature;
-    }
-
-    /**
-     * *description missing*
-     * @param fol_signature *description missing*
-     */
-    public void setFol_signature(String fol_signature) {
-      this.fol_signature = fol_signature;
-    }
-    /**
-     * *description missing*
-     * @return *description missing*
-     */
-    public String getStatus() {
-        return status;
-    }
-
-    /**
-     * *description missing*
-     * @param status *description missing*
-     */
-    public void setStatus(String status) {
-        this.status = status;
-    }
-
-    /**
-     * *description missing*
->>>>>>> 476afb3a
      */
     public AbaReasonerResponse() {
     }
 
     /**
-<<<<<<< HEAD
      * Parameterized constructor for AbaReasonerResponse.
      *
      * @param reply            The reply from the ABA reasoner
@@ -133,23 +88,6 @@
     public AbaReasonerResponse(String reply, String email, String kb, String kb_format, String fol_signature,
                                 String query_assumption, String semantics, int timeout, String answer,
                                 double time, String unit_time, String status) {
-=======
-     * *description missing*
-     * @param reply *description missing*
-     * @param email *description missing*
-     * @param kb *description missing*
-     * @param kb_format *description missing*
-     * @param fol_signature *description missing*
-     * @param query_assumption *description missing*
-     * @param semantics *description missing*
-     * @param timeout *description missing*
-     * @param answer *description missing*
-     * @param time *description missing*
-     * @param unit_time *description missing*
-     * @param status *description missing*
-     */
-    public AbaReasonerResponse(String reply, String email, String kb, String kb_format, String fol_signature, String query_assumption, String semantics, int timeout, String answer, double time, String unit_time, String status) {
->>>>>>> 476afb3a
         this.reply = reply;
         this.email = email;
         this.kb = kb;
@@ -164,7 +102,6 @@
         this.fol_signature = fol_signature;
     }
 
-<<<<<<< HEAD
         public String getFol_signature() {
           return fol_signature;
         }
@@ -180,12 +117,6 @@
             this.status = status;
         }
 
-=======
-    /**
-     * *description missing*
-     * @return *description missing*
-     */
->>>>>>> 476afb3a
     public String getReply() {
         return this.reply;
     }

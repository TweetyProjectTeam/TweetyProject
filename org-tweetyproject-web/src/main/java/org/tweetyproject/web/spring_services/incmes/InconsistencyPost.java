/*
 *  This file is part of "TweetyProject", a collection of Java libraries for
 *  logical aspects of artificial intelligence and knowledge representation.
 *
 *  TweetyProject is free software: you can redistribute it and/or modify
 *  it under the terms of the GNU Lesser General Public License version 3 as
 *  published by the Free Software Foundation.
 *
 *  This program is distributed in the hope that it will be useful,
 *  but WITHOUT ANY WARRANTY; without even the implied warranty of
 *  MERCHANTABILITY or FITNESS FOR A PARTICULAR PURPOSE.  See the
 *  GNU Lesser General Public License for more details.
 *
 *  You should have received a copy of the GNU Lesser General Public License
 *  along with this program. If not, see <http://www.gnu.org/licenses/>.
 *
<<<<<<< HEAD
 *  Copyright 2016 The TweetyProject Team <http://tweetyproject.org/contact/>
=======
 *  Copyright 2024 The TweetyProject Team <http://tweetyproject.org/contact/>
>>>>>>> 476afb3a
 */
package org.tweetyproject.web.spring_services.incmes;
import java.util.Objects;

import org.tweetyproject.web.spring_services.Post;

/**
<<<<<<< HEAD
 * Represents a data transfer object for inconsistency calculation requests.
 *
 * The InconsistencyPost class extends the Post class and encapsulates information
 * about the parameters required for an inconsistency calculation, including the command,
 * user email, inconsistency measure, knowledge base, response format, timeout, and unit timeout.
 *
 * This class provides getter and setter methods for accessing and modifying its attributes.
 * Additionally, convenience methods are included for chaining attribute setting operations.
 * The class overrides the equals, hashCode, and toString methods for proper comparison and string representation.
 *
 * @see Post
 * @see Objects
 */

=======
 * *description missing*
 */
/**
 * 
 */
>>>>>>> 476afb3a
public class InconsistencyPost extends Post {

    private String cmd;
    private String email;
    private String measure;
    private String kb;
    private String format;
    private int timeout;
    private String unit_timeout;


    /**
     * *description missing*
     */
    public InconsistencyPost() {
    }

    /**
     * *description missing*
     * @param cmd *description missing*
     * @param email *description missing*
     * @param measure *description missing*
     * @param kb *description missing*
     * @param format *description missing*
     * @param timeout *description missing*
     * @param unit_timeout *description missing*
     */
    public InconsistencyPost(String cmd, String email, String measure, String kb, String format, int timeout, String unit_timeout) {
        this.cmd = cmd;
        this.email = email;
        this.measure = measure;
        this.kb = kb;
        this.format = format;
        this.timeout = timeout;
        this.unit_timeout = unit_timeout;
    }

    /**
     * *description missing*
     * @return *description missing*
     */
    public String getCmd() {
        return this.cmd;
    }

    /**
     * *description missing*
     */
    public void setCmd(String cmd) {
        this.cmd = cmd;
    }

    /**
     * *description missing*
     * @return *description missing*
     */
    public String getEmail() {
        return this.email;
    }

    /**
     * *description missing*
     * @param email *description missing*
     */
    public void setEmail(String email) {
        this.email = email;
    }

    /**
     * *description missing*
     * @return *description missing*
     */
    public String getMeasure() {
        return this.measure;
    }

    /**
     * *description missing*
     * @param measure *description missing*
     */
    public void setMeasure(String measure) {
        this.measure = measure;
    }

    /**
     * *description missing*
     * @return *description missing*
     */
    public String getKb() {
        return this.kb;
    }

    /**
     * *description missing*
     * @param kb *description missing*
     */
    public void setKb(String kb) {
        this.kb = kb;
    }

    /**
     * *description missing*
     * @return *description missing*
     */
    public String getFormat() {
        return this.format;
    }

    /**
     * *description missing*
     * @param format *description missing*
     */
    public void setFormat(String format) {
        this.format = format;
    }

    /**
     * *description missing*
     * @return *description missing*
     */
    public int getTimeout() {
        return this.timeout;
    }

    /**
     * *description missing*
     * @param timeout *description missing*
     */
    public void setTimeout(int timeout) {
        this.timeout = timeout;
    }

    /**
     * *description missing*
     * @return *description missing*
     */
    public String getUnit_timeout() {
        return this.unit_timeout;
    }

    /**
     * *description missing*
     * @param unit_timeout *description missing*
     */
    public void setUnit_timeout(String unit_timeout) {
        this.unit_timeout = unit_timeout;
    }

    /**
     * *description missing*
     * @param cmd *description missing*
     * @return *description missing*
     */
    public InconsistencyPost cmd(String cmd) {
        setCmd(cmd);
        return this;
    }

    /**
     * *description missing*
     * @param email *description missing*
     * @return *description missing*
     */
    public InconsistencyPost email(String email) {
        setEmail(email);
        return this;
    }

    /**
     * *description missing*
     * @param measure *description missing*
     * @return *description missing*
     */
    public InconsistencyPost measure(String measure) {
        setMeasure(measure);
        return this;
    }

    /**
     * *description missing*
     * @param kb *description missing*
     * @return *description missing*
     */
    public InconsistencyPost kb(String kb) {
        setKb(kb);
        return this;
    }

    /**
     * *description missing*
     * @param format *description missing*
     * @return *description missing*
     */
    public InconsistencyPost format(String format) {
        setFormat(format);
        return this;
    }

    /**
     * *description missing*
     * @param timeout *description missing*
     * @return *description missing*
     */
    public InconsistencyPost timeout(int timeout) {
        setTimeout(timeout);
        return this;
    }

    /**
     * *description missing*
     * @param unit_timeout *description missing*
     * @return *description missing*
     */
    public InconsistencyPost unit_timeout(String unit_timeout) {
        setUnit_timeout(unit_timeout);
        return this;
    }

    @Override
    public boolean equals(Object o) {
        if (o == this)
            return true;
        if (!(o instanceof InconsistencyPost)) {
            return false;
        }
        InconsistencyPost inconsistencyPost = (InconsistencyPost) o;
        return Objects.equals(cmd, inconsistencyPost.cmd) && Objects.equals(email, inconsistencyPost.email) && Objects.equals(measure, inconsistencyPost.measure) && Objects.equals(kb, inconsistencyPost.kb) && Objects.equals(format, inconsistencyPost.format) && timeout == inconsistencyPost.timeout && Objects.equals(unit_timeout, inconsistencyPost.unit_timeout);
    }

    @Override
    public int hashCode() {
        return Objects.hash(cmd, email, measure, kb, format, timeout, unit_timeout);
    }

    @Override
    public String toString() {
        return "{" +
            " cmd='" + getCmd() + "'" +
            ", email='" + getEmail() + "'" +
            ", measure='" + getMeasure() + "'" +
            ", kb='" + getKb() + "'" +
            ", format='" + getFormat() + "'" +
            ", timeout='" + getTimeout() + "'" +
            ", unit_timeout='" + getUnit_timeout() + "'" +
            "}";
    }


}<|MERGE_RESOLUTION|>--- conflicted
+++ resolved
@@ -14,11 +14,7 @@
  *  You should have received a copy of the GNU Lesser General Public License
  *  along with this program. If not, see <http://www.gnu.org/licenses/>.
  *
-<<<<<<< HEAD
  *  Copyright 2016 The TweetyProject Team <http://tweetyproject.org/contact/>
-=======
- *  Copyright 2024 The TweetyProject Team <http://tweetyproject.org/contact/>
->>>>>>> 476afb3a
  */
 package org.tweetyproject.web.spring_services.incmes;
 import java.util.Objects;
@@ -26,7 +22,6 @@
 import org.tweetyproject.web.spring_services.Post;
 
 /**
-<<<<<<< HEAD
  * Represents a data transfer object for inconsistency calculation requests.
  *
  * The InconsistencyPost class extends the Post class and encapsulates information
@@ -41,13 +36,6 @@
  * @see Objects
  */
 
-=======
- * *description missing*
- */
-/**
- * 
- */
->>>>>>> 476afb3a
 public class InconsistencyPost extends Post {
 
     private String cmd;

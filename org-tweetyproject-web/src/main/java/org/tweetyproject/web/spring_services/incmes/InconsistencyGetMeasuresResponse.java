/*
 *  This file is part of "TweetyProject", a collection of Java libraries for
 *  logical aspects of artificial intelligence and knowledge representation.
 *
 *  TweetyProject is free software: you can redistribute it and/or modify
 *  it under the terms of the GNU Lesser General Public License version 3 as
 *  published by the Free Software Foundation.
 *
 *  This program is distributed in the hope that it will be useful,
 *  but WITHOUT ANY WARRANTY; without even the implied warranty of
 *  MERCHANTABILITY or FITNESS FOR A PARTICULAR PURPOSE.  See the
 *  GNU Lesser General Public License for more details.
 *
 *  You should have received a copy of the GNU Lesser General Public License
 *  along with this program. If not, see <http://www.gnu.org/licenses/>.
 *
<<<<<<< HEAD
 *  Copyright 2016 The TweetyProject Team <http://tweetyproject.org/contact/>
=======
 *  Copyright 2024 The TweetyProject Team <http://tweetyproject.org/contact/>
>>>>>>> 476afb3a
 */
package org.tweetyproject.web.spring_services.incmes;

import java.util.HashMap;
import java.util.List;
import java.util.Objects;

import org.tweetyproject.web.spring_services.Response;

<<<<<<< HEAD

/**
 * Represents a response for inconsistency measures retrieval requests.
 *
 * The InconsistencyGetMeasuresResponse class extends the Response class and encapsulates information
 * about the measures retrieved, reply status, and user email associated with the request.
 *
 * This class provides getter and setter methods for accessing and modifying its attributes.
 * Additionally, convenience methods are included for chaining attribute setting operations.
 * The class overrides the equals, hashCode, and toString methods for proper comparison and string representation.
 *
 * @see Response
 * @see Objects
 */

=======
/**
 * *description missing*
 */
>>>>>>> 476afb3a
public class InconsistencyGetMeasuresResponse extends Response {
    private List<HashMap<String, String>> measures;
    private String reply;
    private String email;

    /**
     * *description missing*
     */
    public InconsistencyGetMeasuresResponse() {
    }

    /**
     * *description missing*
     * @param measures *description missing*
     * @param reply *description missing*
     * @param email *description missing*
     */
    public InconsistencyGetMeasuresResponse(List<HashMap<String,String>> measures, String reply, String email) {
        this.measures = measures;
        this.reply = reply;
        this.email = email;
    }

    /**
     * *description missing*
     * @return *description missing*
     */
    public List<HashMap<String,String>> getMeasures() {
        return this.measures;
    }

    /**
     * *description missing*
     * @param measures *description missing*
     */
    public void setMeasures(List<HashMap<String,String>> measures) {
        this.measures = measures;
    }

    /**
     * *description missing*
     * @return *description missing*
     */
    public String getReply() {
        return this.reply;
    }

    /**
     * *description missing*
     * @param reply *description missing*
     */
    public void setReply(String reply) {
        this.reply = reply;
    }

    /**
     * *description missing*
     * @return *description missing*
     */
    public String getEmail() {
        return this.email;
    }

    /**
     * *description missing*
     * @param email *description missing*
     */
    public void setEmail(String email) {
        this.email = email;
    }

    /**
     * *description missing*
     * @param measures *description missing*
     * @return *description missing*
     */
    public InconsistencyGetMeasuresResponse measures(List<HashMap<String,String>> measures) {
        setMeasures(measures);
        return this;
    }

    /**
     * *description missing*
     * @param reply *description missing*
     * @return *description missing*
     */
    public InconsistencyGetMeasuresResponse reply(String reply) {
        setReply(reply);
        return this;
    }

    /**
     * *description missing*
     * @param email *description missing*
     * @return *description missing*
     */
    public InconsistencyGetMeasuresResponse email(String email) {
        setEmail(email);
        return this;
    }

    @Override
    public boolean equals(Object o) {
        if (o == this)
            return true;
        if (!(o instanceof InconsistencyGetMeasuresResponse)) {
            return false;
        }
        InconsistencyGetMeasuresResponse inconsistencyInfoResponse = (InconsistencyGetMeasuresResponse) o;
        return Objects.equals(measures, inconsistencyInfoResponse.measures) && Objects.equals(reply, inconsistencyInfoResponse.reply) && Objects.equals(email, inconsistencyInfoResponse.email);
    }

    @Override
    public int hashCode() {
        return Objects.hash(measures, reply, email);
    }

    @Override
    public String toString() {
        return "{" +
            " measures='" + getMeasures() + "'" +
            ", reply='" + getReply() + "'" +
            ", email='" + getEmail() + "'" +
            "}";
    }


}<|MERGE_RESOLUTION|>--- conflicted
+++ resolved
@@ -14,11 +14,7 @@
  *  You should have received a copy of the GNU Lesser General Public License
  *  along with this program. If not, see <http://www.gnu.org/licenses/>.
  *
-<<<<<<< HEAD
  *  Copyright 2016 The TweetyProject Team <http://tweetyproject.org/contact/>
-=======
- *  Copyright 2024 The TweetyProject Team <http://tweetyproject.org/contact/>
->>>>>>> 476afb3a
  */
 package org.tweetyproject.web.spring_services.incmes;
 
@@ -28,7 +24,6 @@
 
 import org.tweetyproject.web.spring_services.Response;
 
-<<<<<<< HEAD
 
 /**
  * Represents a response for inconsistency measures retrieval requests.
@@ -44,11 +39,6 @@
  * @see Objects
  */
 
-=======
-/**
- * *description missing*
- */
->>>>>>> 476afb3a
 public class InconsistencyGetMeasuresResponse extends Response {
     private List<HashMap<String, String>> measures;
     private String reply;

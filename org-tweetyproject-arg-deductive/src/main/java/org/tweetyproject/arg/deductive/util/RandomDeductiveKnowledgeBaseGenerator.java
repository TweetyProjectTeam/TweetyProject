package org.tweetyproject.arg.deductive.util;

import org.tweetyproject.arg.deductive.syntax.DeductiveKnowledgeBase;
import org.tweetyproject.commons.BeliefSetIterator;
import org.tweetyproject.logics.pl.syntax.*;

import java.util.*;

/**
 * Generates random Deductive Knowledge Bases.
 * Will only generate binary formulas.
 *
 * @author Lars Bengel
 */
public class RandomDeductiveKnowledgeBaseGenerator implements BeliefSetIterator<PlFormula, DeductiveKnowledgeBase> {

    private static final Random random = new Random();
    private final int numberOfAtoms;
    private final int numberOfFacts;
    private final int numberOfFormulas;
    private final String[] argumentNames = {"a", "b", "c", "d", "e", "f", "g", "h", "i", "j", "k"};

    /**
     * Creates a random Deductive Knowledge Base Generator
     * @param numberOfAtoms the number of atoms
     * @param numberOfFacts the number of facts to generate
     * @param numberOfFormulas the number of binary formulas to generate
     */
    public RandomDeductiveKnowledgeBaseGenerator(int numberOfAtoms, int numberOfFacts, int numberOfFormulas) {
        this.numberOfAtoms = numberOfAtoms;
        this.numberOfFacts = numberOfFacts;
        this.numberOfFormulas = numberOfFormulas;
    }


    /** Description missing */
    @Override
    public boolean hasNext() {
        return true;
    }
    /** Description missing */
    @Override
    public DeductiveKnowledgeBase next() {
        DeductiveKnowledgeBase kb = new DeductiveKnowledgeBase();
        List<Proposition> idToAtom = new ArrayList<>();
        Map<Proposition, Integer> atomToId = new HashMap<>();
        for (int i = 0; i < this.numberOfAtoms; i++) {
            Proposition p = new Proposition(argumentNames[i]);
            idToAtom.add(p);
            atomToId.put(p, i);
        }

        // add random facts
        int numAdded = 0;
        while (true) {
            if (numAdded == this.numberOfFacts) break;

            Proposition p = randomChoice(idToAtom);
            PlFormula formula = random.nextBoolean() ? p : new Negation(p);
            if (!kb.contains(formula)) {
                kb.add(formula);
                numAdded++;
            }
        }

        // add random formulas
        numAdded = 0;
        while (true) {
            if (numAdded == this.numberOfFormulas) break;
            Proposition p1 = randomChoice(idToAtom);
            Proposition p2;
            do {
                p2 = randomChoice(idToAtom);
            } while (p1.equals(p2));

            PlFormula f1 = random.nextBoolean() ? p1 : new Negation(p1);
            PlFormula f2 = random.nextBoolean() ? p2 : new Negation(p2);

            int old_size = kb.size();
            switch (random.nextInt(8)) {
                case 0,1 -> kb.add(new Conjunction(f1, f2));
                case 2,3 -> kb.add(new Disjunction(f1, f2));
                case 4,5,6 -> kb.add(new Implication(f1, f2));
                case 7 -> kb.add(new Equivalence(f1, f2));
            }
            if (old_size != kb.size()) numAdded++;
        }

        return kb;
    }

<<<<<<< HEAD
=======
    
    /**
     * Description missing
     * @param <C> Description missing
     * @param c Description missing
     * @return Description missing
     * @throws IndexOutOfBoundsException Description missing
     */
>>>>>>> d5469e70
    private static <C> C randomChoice(Collection<C> c) throws IndexOutOfBoundsException {
        try {
            int num = random.nextInt(c.size());
            for(C e: c) if (--num < 0) return e;
        } catch (IllegalArgumentException e) {
            throw new IndexOutOfBoundsException(String.format("Collection of size %s not permitted", c.size()));
        }
        throw new RuntimeException("Should not happen");
    }
}<|MERGE_RESOLUTION|>--- conflicted
+++ resolved
@@ -89,9 +89,7 @@
         return kb;
     }
 
-<<<<<<< HEAD
-=======
-    
+
     /**
      * Description missing
      * @param <C> Description missing
@@ -99,7 +97,6 @@
      * @return Description missing
      * @throws IndexOutOfBoundsException Description missing
      */
->>>>>>> d5469e70
     private static <C> C randomChoice(Collection<C> c) throws IndexOutOfBoundsException {
         try {
             int num = random.nextInt(c.size());

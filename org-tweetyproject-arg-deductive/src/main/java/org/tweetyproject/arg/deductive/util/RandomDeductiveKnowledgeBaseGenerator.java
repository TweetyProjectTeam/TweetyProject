--- conflicted
+++ resolved
@@ -89,8 +89,6 @@
         return kb;
     }
 
-<<<<<<< HEAD
-
     /**
      * Description missing
      * @param <C> Description missing
@@ -98,8 +96,6 @@
      * @return Description missing
      * @throws IndexOutOfBoundsException Description missing
      */
-=======
->>>>>>> c681a175
     private static <C> C randomChoice(Collection<C> c) throws IndexOutOfBoundsException {
         try {
             int num = random.nextInt(c.size());
